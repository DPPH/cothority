--- conflicted
+++ resolved
@@ -42,7 +42,6 @@
 $ ./deploy -deploy localhost simulation/sign_single.toml
 ```
 
-<<<<<<< HEAD
 ## DeterLab
 
 If you use the `-deploy deterlab` option, then you are prompted to enter the name of the DeterLab installation, your username, and the names of project and experiment. There are some flags which make your life as a cothority developer simpler when deploying to DeterLab:
@@ -71,23 +70,6 @@
 ```
 $ ssh-add ~/.ssh/<your private ssh key>
 ```
-
-=======
-then enter the name of the deterlab-installation, your username and your project-name, and you should
-be ready to go. The arguments are:
-
-	* -debug - number between 0 and 5 - 0 is silent, 5 is very verbose
-	* -deploy [deterlab,gochannels] - by default is "deterlab" - gochannels are next
-	* -app [server,client] - whether to run the application as server or client - not yet implemented
-
-For the sake of easy development there are some switches that are to be used only for the
-deterlab implementation:
-
-	* -nobuild - don't build any of the helpers - useful if you're working on the main code
-	* -build "helper1,helper2" - only build the helpers, separated by a "," - speeds up recompiling
-	* -machines # - tells how many machines are to be used for the run
->>>>>>> 3b8f57b8
-
 
 # Applications
 
