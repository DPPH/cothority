--- conflicted
+++ resolved
@@ -124,7 +124,6 @@
 	return ServiceFactory.Register(name, fn)
 }
 
-<<<<<<< HEAD
 // UnregisterService removes a service from the global pool.
 func UnregisterService(name string) error {
 	return ServiceFactory.Unregister(name)
@@ -134,20 +133,6 @@
 func (s *serviceFactory) registeredServiceIDs() []ServiceID {
 	s.mutex.RLock()
 	defer s.mutex.RUnlock()
-=======
-// DeleteNewService removes the NewServiceFunc associated with name
-// from the global store of NewServiceFunc so it can't be initialized again.
-// If the service needs to be initialized again, a new call to
-// RegisterNewService must be made.
-func DeleteNewService(name string) {
-	ServiceFactory.DeleteNewService(name)
-}
-
-// RegisteredServices returns all the services registered.
-func (s *serviceFactory) registeredServicesID() []ServiceID {
-	s.mutex.Lock()
-	defer s.mutex.Unlock()
->>>>>>> c3c8b717
 	var ids = make([]ServiceID, 0, len(s.constructors))
 	for _, c := range s.constructors {
 		ids = append(ids, c.serviceID)
@@ -155,7 +140,6 @@
 	return ids
 }
 
-<<<<<<< HEAD
 // RegisteredServicesByName returns all the names of the services registered
 func (s *serviceFactory) RegisteredServiceNames() []string {
 	s.mutex.RLock()
@@ -163,15 +147,6 @@
 	var names = make([]string, 0, len(s.constructors))
 	for _, n := range s.constructors {
 		names = append(names, n.name)
-=======
-// RegisteredServicesByName returns all the names of the services registered.
-func (s *serviceFactory) RegisteredServicesName() []string {
-	s.mutex.Lock()
-	defer s.mutex.Unlock()
-	var names = make([]string, 0, len(s.translations))
-	for n := range s.translations {
-		names = append(names, n)
->>>>>>> c3c8b717
 	}
 	return names
 }
@@ -221,13 +196,8 @@
 	// the config paths
 	paths map[ServiceID]string
 	// the sda host
-<<<<<<< HEAD
 	conode *Conode
 	// the dispather can take registration of Processors
-=======
-	host *Host
-	// the dispatcher can take registration of Processors
->>>>>>> c3c8b717
 	network.Dispatcher
 }
 
