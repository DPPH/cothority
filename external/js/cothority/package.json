--- conflicted
+++ resolved
@@ -8,11 +8,7 @@
     "build": "node node_modules/.bin/webpack",
     "doc": "node node_modules/.bin/jsdoc2md -f 'lib/**' > doc/doc.md",
     "protobuf": "node lib/protobuf/build/build_proto.js",
-<<<<<<< HEAD
-    "test": "node node_modules/.bin/mocha --recursive --reporter spec --exit"
-=======
     "test": "node node_modules/.bin/mocha --recursive --reporter spec"
->>>>>>> 26a31754
   },
   "keywords": [
     "cothority",
