--- conflicted
+++ resolved
@@ -22,11 +22,7 @@
 	return append(cbuf, rbuf...), err
 }
 
-<<<<<<< HEAD
-// SignSchnorr creates a SchnorrSig from a msg and a private key
-=======
 // SignSchnorr creates a Schnorr signature from a msg and a private key
->>>>>>> 811d9e73
 func SignSchnorr(suite abstract.Suite, private abstract.Secret, msg []byte) (SchnorrSig, error) {
 	// using notation from https://en.wikipedia.org/wiki/Schnorr_signature
 	// create random secret k and public point commitment r
@@ -46,11 +42,7 @@
 	return SchnorrSig{Challenge: e, Response: s}, nil
 }
 
-<<<<<<< HEAD
-// VerifySchnorr verifies if a SchnorrSig is correct or not.
-=======
 // VerifySchnorr verifies a given Schnorr signature. It returns nil iff the given signature is valid.
->>>>>>> 811d9e73
 func VerifySchnorr(suite abstract.Suite, public abstract.Point, msg []byte, sig SchnorrSig) error {
 	// compute rv = g^s * y^e (where y = g^x)
 	gs := suite.Point().Mul(nil, sig.Response)
